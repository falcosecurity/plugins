/*
Copyright (C) 2022 The Falco Authors.

Licensed under the Apache License, Version 2.0 (the "License");
you may not use this file except in compliance with the License.
You may obtain a copy of the License at

    http://www.apache.org/licenses/LICENSE-2.0

Unless required by applicable law or agreed to in writing, software
distributed under the License is distributed on an "AS IS" BASIS,
WITHOUT WARRANTIES OR CONDITIONS OF ANY KIND, either express or implied.
See the License for the specific language governing permissions and
limitations under the License.
*/

///////////////////////////////////////////////////////////////////////////////
// This plugin is a general json parser. It can be used to extract arbitrary
// fields from a buffer containing json data.
///////////////////////////////////////////////////////////////////////////////
package main

import (
	"bytes"
	"encoding/json"
	"fmt"
	"io"
	"io/ioutil"
	"strings"

	"github.com/falcosecurity/plugin-sdk-go/pkg/sdk"
	"github.com/falcosecurity/plugin-sdk-go/pkg/sdk/plugins"
	"github.com/falcosecurity/plugin-sdk-go/pkg/sdk/plugins/extractor"
	"github.com/valyala/fastjson"
)

// Plugin info
const (
	PluginRequiredApiVersion = "0.3.0"
	PluginName               = "json"
	PluginDescription        = "implements extracting arbitrary fields from inputs formatted as JSON"
	PluginContact            = "github.com/falcosecurity/plugins/"
	PluginVersion            = "0.2.2"
)

type MyPlugin struct {
	plugins.BasePlugin
	jparser     fastjson.Parser
	jdata       *fastjson.Value
	jdataEvtnum uint64 // The event number jdata refers to. Used to know when we can skip the unmarshaling.
}

func init() {
	p := &MyPlugin{}
	extractor.Register(p)
}

func (m *MyPlugin) Info() *plugins.Info {
	return &plugins.Info{
		Name:               PluginName,
		Description:        PluginDescription,
		Contact:            PluginContact,
		Version:            PluginVersion,
		RequiredAPIVersion: PluginRequiredApiVersion,
	}
}

func (m *MyPlugin) Init(config string) error {
	return nil
}

func (m *MyPlugin) Fields() []sdk.FieldEntry {
	return []sdk.FieldEntry{
		{Type: "string", Name: "json.value", ArgRequired: true, Desc: "Extracts a value from a JSON-encoded input. Syntax is json.value[<json pointer>], where <json pointer> is a json pointer (see https://datatracker.ietf.org/doc/html/rfc6901)"},
		{Type: "string", Name: "json.obj", Desc: "The full json message as a text string."},
		{Type: "string", Name: "json.rawtime", Desc: "The time of the event, identical to evt.rawtime."},
		{Type: "string", Name: "jevt.value", ArgRequired: true, Desc: "Alias for json.value, provided for backwards compatibility."},
		{Type: "string", Name: "jevt.obj", Desc: "Alias for json.obj, provided for backwards compatibility."},
		{Type: "string", Name: "jevt.rawtime", Desc: "Alias for json.rawtime, provided for backwards compatibility."},
	}
}

func (m *MyPlugin) Extract(req sdk.ExtractRequest, evt sdk.EventReader) error {
	reader := evt.Reader()

	// As a very quick sanity check, only try to extract all if
	// the first character is '{' or '['
	data := []byte{0}
	_, err := reader.Read(data)
	if err != nil {
		return err
	}
	if !(data[0] == '{' || data[0] == '[') {
		return fmt.Errorf("invalid json format")
	}

	// Decode the json, but only if we haven't done it yet for this event
	if evt.EventNum() != m.jdataEvtnum {
		_, err := reader.Seek(0, io.SeekStart)
		if err != nil {
			return err
		}

		data, err = ioutil.ReadAll(reader)
		if err != nil {
			return err
		}

		// Try to parse the data as json
		m.jdata, err = m.jparser.ParseBytes(data)
		if err != nil {
			return err
		}
		m.jdataEvtnum = evt.EventNum()
	}

	switch req.FieldID() {
	case 3: // jevt.value
		fallthrough
	case 0: // json.value
		arg := req.Arg()
		if len(arg) == 0 {
			return fmt.Errorf("value argument is required")
		}
		if arg[0] == '/' {
			arg = arg[1:]
		}
		hc := strings.Split(arg, "/")
		val := m.jdata.GetStringBytes(hc...)
		if val == nil {
			return fmt.Errorf("json key not found: %s", arg)
		}
<<<<<<< HEAD
		req.SetValue(string(string(val)))
=======

		if val.Type() == fastjson.TypeString {
			str, err := val.StringBytes()
			if err != nil {
				return err
			}
			req.SetValue(string(str))
		} else {
			req.SetValue(string(val.MarshalTo(nil)))
		}
>>>>>>> c9aea2df
	case 4: // jevt.obj
		fallthrough
	case 1: // json.obj
		// If we skipped the deserialization, we have to read
		// the event data.
		if len(data) == 1 {
			_, err := reader.Seek(0, io.SeekStart)
			if err != nil {
				return err
			}

			data, err = ioutil.ReadAll(reader)
			if err != nil {
				return err
			}
		}
		var out bytes.Buffer
		err = json.Indent(&out, data, "", "  ")
		if err != nil {
			return err
		}
		req.SetValue(out.String())
	case 5: // jevt.rawtime
		fallthrough
	case 2: // json.rawtime
		req.SetValue(fmt.Sprintf("%d", evt.Timestamp()))
	default:
		return fmt.Errorf("no known field: %s", req.Field())
	}

	return nil
}

func main() {
}<|MERGE_RESOLUTION|>--- conflicted
+++ resolved
@@ -130,9 +130,6 @@
 		if val == nil {
 			return fmt.Errorf("json key not found: %s", arg)
 		}
-<<<<<<< HEAD
-		req.SetValue(string(string(val)))
-=======
 
 		if val.Type() == fastjson.TypeString {
 			str, err := val.StringBytes()
@@ -143,7 +140,6 @@
 		} else {
 			req.SetValue(string(val.MarshalTo(nil)))
 		}
->>>>>>> c9aea2df
 	case 4: // jevt.obj
 		fallthrough
 	case 1: // json.obj
